# -*- coding: utf-8 -*-
#

# Imports
import torch
import numpy as np
<<<<<<< HEAD
from .error_measures import generalized_squared_cosine
from .error_measures import nrmse
import math
import matplotlib.pyplot as plt
=======
from .error_measures import nrmse, generalized_squared_cosine
from scipy.interpolate import interp1d
import numpy.linalg as lin


# Compute correlation matrix
def compute_correlation_matrix(states):
    """
    Compute correlation matrix
    :param states:
    :return:
    """
    return states.t().mm(states) / float(states.size(0))
# end compute_correlation_matrix


# Align pattern
def align_pattern(interpolation_rate, truth_pattern, generated_pattern):
    """
    Align pattern
    :param interpolation_rate:
    :param truth_pattern:
    :param generated_pattern:
    :return:
    """
    # Length
    truth_length = truth_pattern.size(0)
    generated_length = generated_pattern.size(0)

    # Remove useless dimension
    truth_pattern = truth_pattern.view(-1)
    generated_pattern = generated_pattern.view(-1)

    # Quadratic interpolation functions
    truth_pattern_func = interp1d(np.arange(truth_length), truth_pattern.numpy(), kind='quadratic')
    generated_pattern_func = interp1d(np.arange(generated_length), generated_pattern.numpy(), kind='quadratic')

    # Get interpolated patterns
    truth_pattern_int = truth_pattern_func(np.arange(0, truth_length - 1.0, 1.0 / interpolation_rate))
    generated_pattern_int = generated_pattern_func(np.arange(0, generated_length - 1.0, 1.0 / interpolation_rate))

    # Generated interpolated pattern length
    L = generated_pattern_int.shape[0]

    # Truth interpolated pattern length
    M = truth_pattern_int.shape[0]

    # Save L2 distance for each phase shift
    phase_matches = np.zeros(L - M)

    # For each phase shift
    for phases_hift in range(L - M):
        phase_matches[phases_hift] = lin.norm(truth_pattern_int - generated_pattern_int[phases_hift:phases_hift + M])
    # end for

    # Best match
    max_ind = int(np.argmax(-phase_matches))

    # Get the position in the original signal
    coarse_max_ind = int(np.ceil(max_ind / interpolation_rate))

    # Get the generated output matching the original signal
    generated_aligned = generated_pattern_int[
        np.arange(max_ind, max_ind + interpolation_rate * truth_length, interpolation_rate)
    ]

    return max_ind, coarse_max_ind, torch.from_numpy(generated_aligned).view(-1, 1)
# end align_pattern
>>>>>>> 59bb569c


# Find phase shift
def find_phase_shift(p, y, interpolation_rate, error_measure=nrmse):
    """
    Find phase shift
    :param s1:
    :param s2:
    :param window_size:
    :return:
    """
    # Size
    p_length = p.size(0)
    y_length = y.size(0)

    # 1D
    p = p.view(-1)
    y = y.view(-1)

    # Interpolate p and y
    p_int = torch.from_numpy(np.interp(np.arange(0, p_length, 1.0 / interpolation_rate), np.arange(p_length), p.numpy()))
    y_int = torch.from_numpy(np.interp(np.arange(0, y_length, 1.0 / interpolation_rate), np.arange(y_length), y.numpy()))

    # New shape
    L = y_int.shape[0]
    M = p_int.shape[0]

    # Find best phase
    phasematches = torch.zeros(L - M)
    for phaseshift in range(L - M):
        phasematches[phaseshift] = torch.norm(p_int - y_int[phaseshift:phaseshift + M], p=2)
    # end for

    # Best phase
    max_index = torch.argmax(-phasematches)
    # Matching phase
    y_aligned = y_int[np.arange(max_index, max_index + interpolation_rate * p_length, interpolation_rate)]

    # Original phase
    original_phase = np.ceil(max_index / interpolation_rate)

    # Error after alignment
    error_aligned = error_measure(y_aligned.reshape(1, -1), p.reshape(1, -1))

    return p, y_aligned, original_phase, error_aligned
# end find_phase_shift


# Compute similarity matrix
def compute_similarity_matrix(svd_list):
    """
    Compute similarity matrix
    :param svd_list:
    :return:
    """
    # N samples
    n_samples = len(svd_list)

    # Similarity matrix
    sim_matrix = torch.zeros(n_samples, n_samples)

    # For each combinasion
    for i, (Sa, Ua) in enumerate(svd_list):
        for j, (Sb, Ub) in enumerate(svd_list):
            sim_matrix[i, j] = generalized_squared_cosine(Sa, Ua, Sb, Ub)
        # end for
    # end for

    return sim_matrix
# end compute_similarity_matrix


# Compute singular values
def compute_singular_values(stats):
    """
    Compute singular values
    :param states:
    :return:
    """
    # Compute R (correlation matrix)
    R = stats.t().mm(stats) / stats.shape[0]

    # Compute singular values
    return torch.svd(R)
# end compute_singular_values


# Compute spectral radius of a square 2-D tensor
def spectral_radius(m):
    """
    Compute spectral radius of a square 2-D tensor
    :param m: squared 2D tensor
    :return:
    """
    return torch.max(torch.abs(torch.eig(m)[0])).item()
# end spectral_radius


# Compute spectral radius of a square 2-D tensor for stacked-ESN
def deep_spectral_radius(m, leaky_rate):
    """
    Compute spectral radius of a square 2-D tensor for stacked-ESN
    :param m: squared 2D tensor
    :param leaky_rate: Layer's leaky rate
    :return:
    """
    return spectral_radius((1.0 - leaky_rate) * torch.eye(m.size(0), m.size(0)) + leaky_rate * m)
# end spectral_radius


# Normalize a tensor on a single dimension
def normalize(tensor, dim=1):
    """
    Normalize a tensor on a single dimension
    :param t:
    :return:
    """
    pass
# end normalize


# Average probabilties through time
def average_prob(tensor, dim=0):
    """
    Average probabilities through time
    :param tensor:
    :param dim:
    :return:
    """
    return torch.mean(tensor, dim=dim)
# end average_prob


# Max average through time
def max_average_through_time(tensor, dim=0):
    """
    Max average through time
    :param tensor:
    :param dim: Time dimension
    :return:
    """
    average = torch.mean(tensor, dim=dim)
    return torch.max(average, dim=dim)[1]
# end max_average_through_time<|MERGE_RESOLUTION|>--- conflicted
+++ resolved
@@ -4,12 +4,6 @@
 # Imports
 import torch
 import numpy as np
-<<<<<<< HEAD
-from .error_measures import generalized_squared_cosine
-from .error_measures import nrmse
-import math
-import matplotlib.pyplot as plt
-=======
 from .error_measures import nrmse, generalized_squared_cosine
 from scipy.interpolate import interp1d
 import numpy.linalg as lin
@@ -78,7 +72,6 @@
 
     return max_ind, coarse_max_ind, torch.from_numpy(generated_aligned).view(-1, 1)
 # end align_pattern
->>>>>>> 59bb569c
 
 
 # Find phase shift
